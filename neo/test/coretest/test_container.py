"""
Tests of the neo.core.container.Container class
"""

import unittest

import quantities as pq

import numpy as np

import neo.core
from neo.core import filters

try:
    from IPython.lib.pretty import pretty
except ImportError as err:
    HAVE_IPYTHON = False
else:
    HAVE_IPYTHON = True

from neo.core.container import Container, unique_objs


class Test_unique_objs(unittest.TestCase):
    '''
    TestCase for unique_objs
    '''

    def test_some(self):
        a = 1
        b = np.array([3.14159265, 3.1415])
        c = [1, '1', 2.3, '5 8']
        d = {1, '2', 'spam'}

        objs = [a, b, b, b, c, b, a, d, b, b, a, d, d, d, c, d, b, d, c, a]
        targ = [a, b, c, d]
        res = unique_objs(objs)
        self.assertEqual(targ, res)


class TestContainerNeo(unittest.TestCase):
    '''
    TestCase to make sure basic initialization and methods work
    '''

    def test_init(self):
        '''test to make sure initialization works properly'''
        container = Container(name='a container', description='this is a test')
        self.assertEqual(container.name, 'a container')
        self.assertEqual(container.description, 'this is a test')
        self.assertEqual(container.file_origin, None)

    def test__children(self):
        container = Container()
        self.assertEqual(container._parent_objects, ())

        self.assertEqual(container._parent_containers, ())

        self.assertEqual(container._parent_objects, ())
        self.assertEqual(container._parent_containers, ())

        self.assertEqual(container._container_child_objects, ())
        self.assertEqual(container._data_child_objects, ())

        self.assertEqual(container._repr_pretty_containers, ())

        self.assertEqual(container._child_objects, ())

        self.assertEqual(container._container_child_containers, ())
        self.assertEqual(container._data_child_containers, ())
        self.assertEqual(container._child_containers, ())

        self.assertEqual(container._child_objects, ())
        self.assertEqual(container._child_containers, ())

        self.assertEqual(container._single_children, ())
        self.assertEqual(container.data_children, ())
        self.assertEqual(container.container_children, ())
        self.assertEqual(container.children, ())
        self.assertEqual(container.parents, ())

        self.assertEqual(container.data_children_recur, ())
        self.assertEqual(container.container_children_recur, ())
        self.assertEqual(container.children_recur, ())

        self.assertEqual(container.filter(test=1), [])
        self.assertEqual(container.filter(data=True, container=False, test=1),
                         [])
        self.assertEqual(container.filter(data=False, container=False, test=1),
                         [])
        self.assertEqual(container.filter(data=True, container=True, test=1),
                         [])
        self.assertEqual(container.filter(data=False, container=True, test=1),
                         [])

        self.assertEqual(container.size, {})

<<<<<<< HEAD
        container.create_many_to_one_relationship()
        container.create_many_to_many_relationship()
        container.create_relationship()

    def test_filter_input(self):
=======
        container.check_relationships()
    def test_filter(self):
>>>>>>> 6ce00dc9
        container = Container()
        self.assertRaises(TypeError, container.filter, "foo")

    def test_filter_results(self):

        seg = neo.core.Segment()
        st1 = neo.core.SpikeTrain([1, 2] * pq.ms, t_stop=10)
        st1.annotate(test=5)
        st2 = neo.core.SpikeTrain([3, 4] * pq.ms, t_stop=10)
        st2.annotate(test=6)
        seg.spiketrains.append(st1)
        seg.spiketrains.append(st2)

        self.assertEqual(st1.annotations,
                         seg.filter(test=filters.Equal(5))[0].annotations)
        self.assertEqual(st1.annotations,
                         seg.filter(test=filters.LessThan(6))[0].annotations)
        self.assertEqual(st1.annotations,
                         seg.filter(test=filters.GreaterThan(4))[0].annotations)
        self.assertEqual(st1.annotations,
                         seg.filter(test=filters.IsNot(1))[0].annotations)
        self.assertEqual(st1.annotations,
                         seg.filter(test=filters.IsIn([1, 2, 5]))[0].annotations)
        self.assertEqual(st1.annotations,
                         seg.filter(test=filters.InRange(1, 5))[0].annotations)
        self.assertEqual(st1.annotations,
                         seg.filter(test=filters.GreaterThanEqual(5))[0].annotations)
        self.assertEqual(st1.annotations,
                         seg.filter(test=filters.LessThanEqual(5))[0].annotations)

    def test_filter_equal(self):
        '''
            Tests FilterCondition object "Equal".
        '''
        seg = neo.core.Segment()
        st1 = neo.core.SpikeTrain([1, 2] * pq.ms, t_stop=10)
        st1.annotate(test=5)
        st2 = neo.core.SpikeTrain([3, 4] * pq.ms, t_stop=10)
        st2.annotate(test=6)
        st3 = neo.core.SpikeTrain([5, 6] * pq.ms, t_stop=10)
        st3.annotate(list=[1, 2])
        st3.annotate(dict={'key': 5})
        seg.spiketrains.append(st1)
        seg.spiketrains.append(st2)
        seg.spiketrains.append(st3)
        self.assertEqual(1, len(seg.filter(test=filters.Equal(5))))
        self.assertEqual(0, len(seg.filter(test=filters.Equal(1))))
        self.assertEqual(1, len(seg.filter({'list': filters.Equal([1, 2])})))
        self.assertEqual(1, len(seg.filter(dict=filters.Equal({'key': 5}))))

    def test_filter_is_not(self):
        '''
            Tests FilterCondition object "IsNot".
        '''

        seg = neo.core.Segment()
        st1 = neo.core.SpikeTrain([1, 2] * pq.ms, t_stop=10)
        st1.annotate(test=5)
        st2 = neo.core.SpikeTrain([3, 4] * pq.ms, t_stop=10)
        st2.annotate(test=6)
        seg.spiketrains.append(st1)
        seg.spiketrains.append(st2)

        self.assertEqual(2, len(seg.filter(test=filters.IsNot(1))))
        self.assertEqual(1, len(seg.filter(test=filters.IsNot(5))))
        self.assertEqual(0, len(seg.filter([{"test": filters.IsNot(5)},
                                            {"test": filters.IsNot(6)}])))

    def test_filter_less_than(self):
        '''
            Tests FilterCondition object "LessThan".
        '''

        seg = neo.core.Segment()
        st1 = neo.core.SpikeTrain([1, 2] * pq.ms, t_stop=10)
        st1.annotate(test=5)
        st2 = neo.core.SpikeTrain([3, 4] * pq.ms, t_stop=10)
        st2.annotate(test=6)
        seg.spiketrains.append(st1)
        seg.spiketrains.append(st2)

        self.assertEqual(0, len(seg.filter(test=filters.LessThan(5))))
        self.assertEqual(1, len(seg.filter(test=filters.LessThan(6))))
        self.assertEqual(2, len(seg.filter(test=filters.LessThan(7))))

    def test_filter_less_than_equal(self):
        '''
            Tests FilterCondition object "LessThanEqual".
        '''

        seg = neo.core.Segment()
        st1 = neo.core.SpikeTrain([1, 2] * pq.ms, t_stop=10)
        st1.annotate(test=5)
        st2 = neo.core.SpikeTrain([3, 4] * pq.ms, t_stop=10)
        st2.annotate(test=6)
        seg.spiketrains.append(st1)
        seg.spiketrains.append(st2)

        self.assertEqual(0, len(seg.filter(test=filters.LessThanEqual(4))))
        self.assertEqual(1, len(seg.filter(test=filters.LessThanEqual(5))))
        self.assertEqual(2, len(seg.filter(test=filters.LessThanEqual(6))))

    def test_filter_greater_than(self):
        '''
            Tests FilterCondition object "GreaterThan".
        '''

        seg = neo.core.Segment()
        st1 = neo.core.SpikeTrain([1, 2] * pq.ms, t_stop=10)
        st1.annotate(test=5)
        st2 = neo.core.SpikeTrain([3, 4] * pq.ms, t_stop=10)
        st2.annotate(test=6)
        seg.spiketrains.append(st1)
        seg.spiketrains.append(st2)

        self.assertEqual(0, len(seg.filter(test=filters.GreaterThan(6))))
        self.assertEqual(1, len(seg.filter(test=filters.GreaterThan(5))))
        self.assertEqual(2, len(seg.filter(test=filters.GreaterThan(4))))

    def test_filter_greater_than_equal(self):
        '''
            Tests FilterCondition object "GreaterThanEqual".
        '''

        seg = neo.core.Segment()
        st1 = neo.core.SpikeTrain([1, 2] * pq.ms, t_stop=10)
        st1.annotate(test=5)
        st2 = neo.core.SpikeTrain([3, 4] * pq.ms, t_stop=10)
        st2.annotate(test=6)
        seg.spiketrains.append(st1)
        seg.spiketrains.append(st2)

        self.assertEqual(0, len(seg.filter(test=filters.GreaterThanEqual(7))))
        self.assertEqual(1, len(seg.filter(test=filters.GreaterThanEqual(6))))
        self.assertEqual(2, len(seg.filter(test=filters.GreaterThanEqual(5))))

    def test_filter_is_in(self):
        '''
        Tests FilterCondition object "IsIn".
        '''

        seg = neo.core.Segment()
        st1 = neo.core.SpikeTrain([1, 2] * pq.ms, t_stop=10)
        st1.annotate(test=5)
        st2 = neo.core.SpikeTrain([3, 4] * pq.ms, t_stop=10)
        st2.annotate(test=6)
        seg.spiketrains.append(st1)
        seg.spiketrains.append(st2)

        self.assertEqual(0, len(seg.filter(test=filters.IsIn([4, 7, 10]))))
        self.assertEqual(1, len(seg.filter(test=filters.IsIn([5, 7, 10]))))
        self.assertEqual(2, len(seg.filter(test=filters.IsIn([5, 6, 10]))))

    def test_filter_in_range(self):
        '''
        Tests FilterCondition object "InRange".
        '''
        seg = neo.core.Segment()
        st1 = neo.core.SpikeTrain([1, 2] * pq.ms, t_stop=10)
        st1.annotate(test=5)
        st2 = neo.core.SpikeTrain([3, 4] * pq.ms, t_stop=10)
        st2.annotate(test=6)
        seg.spiketrains.append(st1)
        seg.spiketrains.append(st2)

        self.assertEqual(2, len(seg.filter(test=filters.InRange(5, 6, False, False))))
        self.assertEqual(1, len(seg.filter(test=filters.InRange(5, 6, True, False))))
        self.assertEqual(1, len(seg.filter(test=filters.InRange(5, 6, False, True))))
        self.assertEqual(0, len(seg.filter(test=filters.InRange(5, 6, True, True))))

    def test_filter_filter_consistency(self):
        '''
        Tests old functionality with new filter method.
        '''
        seg = neo.core.Segment()
        st1 = neo.core.SpikeTrain([1, 2] * pq.ms, t_stop=10)
        st1.annotate(test=5)
        st2 = neo.core.SpikeTrain([3, 4] * pq.ms, t_stop=10)
        st2.annotate(filt=6)
        st2.annotate(name='st_num_1')
        seg.spiketrains.append(st1)
        seg.spiketrains.append(st2)

        self.assertEqual(2, len(seg.filter({'test': filters.Equal(5),
                                            'filt': filters.Equal(6)})))
        self.assertEqual(0, len(seg.filter([{'test': filters.Equal(5)},
                                            {'filt': filters.Equal(6)}])))
        self.assertEqual(1, len(seg.filter(name='st_num_1')))


class Test_Container_merge(unittest.TestCase):
    '''
    TestCase to make sure merge method works
    '''

    def setUp(self):
        self.name1 = 'a container 1'
        self.name2 = 'a container 2'
        self.description1 = 'this is a test 1'
        self.description2 = 'this is a test 2'
        self.cont1 = Container(name=self.name1, description=self.description1)
        self.cont2 = Container(name=self.name2, description=self.description2)

    def test_merge__dict(self):
        self.cont1.annotations = {'val1': 1, 'val2': 2.2, 'val3': 'test1'}
        self.cont2.annotations = {'val2': 2.2, 'val3': 'test2',
                                  'val4': [4, 4.4], 'val5': True}

        ann1 = self.cont1.annotations
        ann1c = self.cont1.annotations.copy()
        ann2c = self.cont2.annotations.copy()

        targ = {'val1': 1, 'val2': 2.2, 'val3': 'test1;test2',
                'val4': [4, 4.4], 'val5': True}

        self.cont1.merge(self.cont2)

        self.assertEqual(ann1, self.cont1.annotations)
        self.assertNotEqual(ann1c, self.cont1.annotations)
        self.assertEqual(ann2c, self.cont2.annotations)
        self.assertEqual(targ, self.cont1.annotations)

        self.assertEqual(self.name1, self.cont1.name)
        self.assertEqual(self.name2, self.cont2.name)
        self.assertEqual(self.description1, self.cont1.description)
        self.assertEqual(self.description2, self.cont2.description)

    def test_merge__different_type_AssertionError(self):
        self.cont1.annotations = {'val1': 1, 'val2': 2.2, 'val3': 'tester'}
        self.cont2.annotations = {'val3': False, 'val4': [4, 4.4],
                                  'val5': True}
        self.cont1.merge(self.cont2)
        self.assertEqual(self.cont1.annotations,
                         {'val1': 1,
                          'val2': 2.2,
                          'val3': 'MERGE CONFLICT',
                          'val4': [4, 4.4],
                          'val5': True})

    def test_merge__unmergable_unequal_AssertionError(self):
        self.cont1.annotations = {'val1': 1, 'val2': 2.2, 'val3': True}
        self.cont2.annotations = {'val3': False, 'val4': [4, 4.4],
                                  'val5': True}
        self.cont1.merge(self.cont2)
        self.assertEqual(self.cont1.annotations,
                         {'val1': 1,
                          'val2': 2.2,
                          'val3': 'MERGE CONFLICT',
                          'val4': [4, 4.4],
                          'val5': True})


@unittest.skipUnless(HAVE_IPYTHON, "requires IPython")
class Test_pprint(unittest.TestCase):
    def test__pretty(self):
        name = 'an object'
        description = 'this is a test'
        obj = Container(name=name, description=description)
        res = pretty(obj)
        targ = "Container with  name: '{}' description: '{}'".format(name, description)
        self.assertEqual(res, targ)


if __name__ == "__main__":
    unittest.main()<|MERGE_RESOLUTION|>--- conflicted
+++ resolved
@@ -95,16 +95,8 @@
 
         self.assertEqual(container.size, {})
 
-<<<<<<< HEAD
-        container.create_many_to_one_relationship()
-        container.create_many_to_many_relationship()
-        container.create_relationship()
-
-    def test_filter_input(self):
-=======
         container.check_relationships()
     def test_filter(self):
->>>>>>> 6ce00dc9
         container = Container()
         self.assertRaises(TypeError, container.filter, "foo")
 
@@ -364,7 +356,8 @@
         description = 'this is a test'
         obj = Container(name=name, description=description)
         res = pretty(obj)
-        targ = "Container with  name: '{}' description: '{}'".format(name, description)
+        targ = "Container with  name: '{}' description: '{}'".format(name,
+                                                                 description)
         self.assertEqual(res, targ)
 
 
