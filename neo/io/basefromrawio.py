--- conflicted
+++ resolved
@@ -131,17 +131,11 @@
                 if 'name' in list(chidx_annotations.keys()):
                     chidx_annotations.pop('name')
                 chidx_annotations = check_annotations(chidx_annotations)
-<<<<<<< HEAD
-                neo_channel_index = ChannelIndex(index=ind_within, channel_names=all_channels[
-                         ind_abs]['name'].astype('S'), channel_ids=all_channels[ind_abs]['id'],
-                         name='Channel group {}'.format(i), **chidx_annotations)
-
-=======
                 neo_channel_index = ChannelIndex(index=ind_within,
                                         channel_names=all_channels[ind_abs]['name'].astype('S'),
                                         channel_ids=all_channels[ind_abs]['id'],
                                         name='Channel group {}'.format(i), **chidx_annotations)
->>>>>>> c66dbfe3
+
                 bl.channel_indexes.append(neo_channel_index)
 
         # ChannelIndex and Unit
