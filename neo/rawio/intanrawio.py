--- conflicted
+++ resolved
@@ -20,13 +20,7 @@
 """
 
 from pathlib import Path
-<<<<<<< HEAD
-import os
-from collections import OrderedDict
 from packaging.version import Version
-=======
-from packaging.version import Version as V
->>>>>>> 5c54fd9f
 import warnings
 
 import numpy as np
@@ -48,17 +42,12 @@
     Parameters
     ----------
     filename: str, default: ''
-<<<<<<< HEAD
-        name of the 'rhd' or 'rhs' data/header file
-
-=======
-        name of the 'rhd' or 'rhs' data file
+         name of the 'rhd' or 'rhs' data/header file
     ignore_integrity_checks: bool, default: False
         If True, data that violates integrity assumptions will be loaded. At the moment the only integrity
         check we perform is that timestamps are continuous. Setting this to True will ignore this check and set
         the attribute `discontinuous_timestamps` to True if the timestamps are not continous. This attribute can be checked 
         after parsing the header to see if the timestamps are continuous or not.
->>>>>>> 5c54fd9f
     Notes
     -----
     * The Intan reader can handle two file formats 'rhd' and 'rhs'. It will automatically
