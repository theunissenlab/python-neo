"""

Support for intan tech rhd and rhs files.

These 2 formats are more or less the same but:
  * some variance in headers.
  * rhs amplifier is more complex because the optional DC channel

RHS supported version 1.0
RHD supported version  1.0 1.1 1.2 1.3 2.0 3.0, 3.1
RHD headerless binary support 3.1

See:
  * http://intantech.com/files/Intan_RHD2000_data_file_formats.pdf
  * http://intantech.com/files/Intan_RHS2000_data_file_formats.pdf

Author: Samuel Garcia (Initial), Zach McKenzie & Heberto Mayorquin (Updates)

"""
from pathlib import Path
import os
from collections import OrderedDict
from packaging.version import Version as V

import numpy as np

from .baserawio import (
    BaseRawIO,
    _signal_channel_dtype,
    _signal_stream_dtype,
    _spike_channel_dtype,
    _event_channel_dtype,
    _common_sig_characteristics,
)



class IntanRawIO(BaseRawIO):
    """
    Class for reading rhd and rhs Intan data

    Parameters
    ----------
    filename: str, default: ''
       name of the 'rhd' or 'rhs' data file

    Notes
    -----
    * Intan reader can handle two file formats 'rhd' and 'rhs'. It will automatically
    check for the file extension and will gather the header information based on the
    extension. Additionally it functions with RHS v 1.0 and RHD 1.0, 1.1, 1.2, 1.3, 2.0,
    3.0, and 3.1 files.

    * Intan files contain amplifier channels labeled 'A', 'B' 'C' or 'D'
    depending on the port in which they were recorded along with the following
    additional channels.
    0: 'RHD2000' amplifier channel
    1: 'RHD2000 auxiliary input channel',
    2: 'RHD2000 supply voltage channel',
    3: 'USB board ADC input channel',
    4: 'USB board digital input channel',
    5: 'USB board digital output channel'

    * Due to the structure of the digital input and output channels these can be accessed
    as one long vector, which must be post-processed.

    Examples
    --------
    >>> import neo.rawio
    >>> reader = neo.rawio.IntanRawIO(filename='data.rhd')
    >>> reader.parse_header()
    >>> raw_chunk = reader.get_analogsignal_chunk(block_index=0,
                                                  seg_index=0
                                                  stream_index=0)
    >>> float_chunk = reader.rescale_signal_raw_to_float(raw_chunk, stream_index=0)

    """

    extensions = ["rhd", "rhs", "dat"]
    rawmode = "one-file"

    def __init__(self, filename=""):

        BaseRawIO.__init__(self)
        self.filename = filename

    def _source_name(self):
        return self.filename

    def _parse_header(self):

        filename = Path(self.filename)
        
        if not filename.exists() or not filename.is_file():
            raise FileNotFoundError(f"{filename} does not exist")

        if self.filename.endswith(".rhs"):
            self.file_format = 'header-attached'
            self._global_info, self._ordered_channels, data_dtype, header_size, self._block_size = read_rhs(
                self.filename
            )
        # 3 possibilities for rhd files, one combines the header and the data in the same file with suffix `rhd` while
        # the other two separates the data from the header which is always called `info.rhd`
        # attached to the actual binary file with data
        elif self.filename.endswith(".rhd"):
            if filename.name == "info.rhd":
                # first we have one-file-per-signal which is where one neo stream/file is saved as .dat files
                if any((filename.parent / file).exists() for file in one_file_per_signal_filenames):
                    self.file_format = 'one-file-per-signal'
                    raw_file_paths_dict = create_one_file_per_signal_dict(filename.parent)
                # then there is one-file-per-channel where each channel in a neo stream is in its own .dat file
                else:
                    self.file_format = 'one-file-per-channel'
                    raw_file_paths_dict = create_one_file_per_channel_dict(filename.parent)
            # finally the format with the header-attached to the binary file as one giant file
            else:
                self.file_format = 'header-attached'

            self._global_info, self._ordered_channels, data_dtype, header_size, self._block_size, channel_number_dict = read_rhd(
                self.filename, self.file_format
            )

        # memmap raw data with the complicated structured dtype
        # if header-attached there is one giant memory-map
        if self.file_format == "header-attached":
            self._raw_data = np.memmap(self.filename, dtype=data_dtype, mode="r", offset=header_size)
        else:
            self._raw_data = {}
            for stream_index, (stream_index_key, stream_datatype) in enumerate(data_dtype.items()):
                # for 'one-file-per-signal' we have one memory map / neo stream
                if self.file_format == "one-file-per-signal":
                    n_chans = channel_number_dict[stream_index_key]
                    if stream_index_key == 4 or stream_index_key == 5:
                        n_samples = int(os.path.getsize(raw_file_paths_dict[stream_index_key]) / 2) # uint16 2 bytes
                    else:
                        n_samples = int(os.path.getsize(raw_file_paths_dict[stream_index_key]) / (n_chans * 2))# unit16 2 bytes
                    if stream_index_key != 6:
                        self._raw_data[stream_index] = np.memmap(
                            raw_file_paths_dict[stream_index_key], dtype=stream_datatype, shape = (n_chans, n_samples),  mode="r"
                        ).T
                    else:
                        self._raw_data[stream_index] = np.memmap(
                            raw_file_paths_dict[stream_index_key], dtype=stream_datatype,  mode="r"
                        )
                # for one-file-per-channel we have one memory map / channel stored as a list / neo stream
                else:
                    self._raw_data[stream_index] = []
                    for channel_index, channel_datatype in enumerate(stream_datatype):
                        if stream_index_key != 6:
                            self._raw_data[stream_index].append(
                                np.memmap(
                                    raw_file_paths_dict[stream_index_key][channel_index],
                                    dtype=channel_datatype,
                                    mode="r",
                                )
                            )
                        else:
                            self._raw_data[stream_index].append(
                                np.memmap(
                                    raw_file_paths_dict[stream_index_key][channel_index],
                                    dtype=[channel_datatype],
                                    mode="r",
                                )
                            )

        # check timestamp continuity
        if self.file_format == "header-attached":
            timestamp = self._raw_data["timestamp"].flatten()
        # timestamps are always the last stream
        elif self.file_format == "one-file-per-signal":
            timestamp = self._raw_data[max(self._raw_data.keys())]["timestamp"].flatten()
        else:
            timestamp = self._raw_data[max(self._raw_data.keys())][0]["timestamp"].flatten()

        assert np.all(np.diff(timestamp) == 1), ("Timestamp have gaps, this could be due "
                                                 "to a corrupted file or an inappropriate file merge")

        # signals
        signal_channels = []
        for c, chan_info in enumerate(self._ordered_channels):
            name = chan_info["custom_channel_name"]
            channel_id = chan_info["native_channel_name"]
            if chan_info["signal_type"] == 20:
                # exception for temperature
                sig_dtype = "int16"
            else:
                sig_dtype = "uint16"
            stream_id = str(chan_info["signal_type"])
            signal_channels.append(
                (
                    name,
                    channel_id,
                    chan_info["sampling_rate"],
                    sig_dtype,
                    chan_info["units"],
                    chan_info["gain"],
                    chan_info["offset"],
                    stream_id,
                )
            )
        signal_channels = np.array(signal_channels, dtype=_signal_channel_dtype)

        stream_ids = np.unique(signal_channels["stream_id"])
        signal_streams = np.zeros(stream_ids.size, dtype=_signal_stream_dtype)
        signal_streams["id"] = stream_ids
        for stream_index, stream_id in enumerate(stream_ids):
            signal_streams["name"][stream_index] = stream_type_to_name.get(int(stream_id), "")

        self._max_sampling_rate = np.max(signal_channels["sampling_rate"])

        # if header is attached we need to incorporate our block size to get signal length
        if self.file_format == 'header-attached':
            self._max_sigs_length = self._raw_data.size * self._block_size
        # for one-file-per-signal we just take the size which will give n_samples for each
        # signal stream and then we just take the longest one
        elif self.file_format == 'one-file-per-signal':
             self._max_sigs_length = max(
                [
                    raw_data.size
                    for raw_data in self._raw_data.values()
                ]
            )
        # for one-file-per-channel we do the same as for one-file-per-signal, but since they 
        # are in a list we just take the first channel in each list of channels
        else:
             self._max_sigs_length = max(
                [
                    raw_data[0].size
                    for raw_data in self._raw_data.values()
                ]
            )
        # No events
        event_channels = []
        event_channels = np.array(event_channels, dtype=_event_channel_dtype)

        # No spikes
        spike_channels = []
        spike_channels = np.array(spike_channels, dtype=_spike_channel_dtype)

        # fill into header dict
        self.header = {}
        self.header["nb_block"] = 1
        self.header["nb_segment"] = [1]
        self.header["signal_streams"] = signal_streams
        self.header["signal_channels"] = signal_channels
        self.header["spike_channels"] = spike_channels
        self.header["event_channels"] = event_channels

        self._generate_minimal_annotations()

    def _segment_t_start(self, block_index, seg_index):
        return 0.0

    def _segment_t_stop(self, block_index, seg_index):
        t_stop = self._max_sigs_length / self._max_sampling_rate
        return t_stop

    def _get_signal_size(self, block_index, seg_index, stream_index):
        stream_id = self.header["signal_streams"][stream_index]["id"]
        mask = self.header["signal_channels"]["stream_id"] == stream_id
        signal_channels = self.header["signal_channels"][mask]
        channel_ids = signal_channels["id"]
        channel_id_0 = channel_ids[0]
        if self.file_format == "header-attached":
            size = self._raw_data[channel_id_0].size
        # one-file-per-signal is (n_samples, n_channels)
        elif self.file_format == 'one-file-per-signal':
            size = self._raw_data[stream_index].shape[0]
        # one-file-per-channel is (n_samples) so pull from list
        else:
            size = self._raw_data[stream_index][0].size

        return size

    def _get_signal_t_start(self, block_index, seg_index, stream_index):
        return 0.0

    def _get_analogsignal_chunk(self, block_index, seg_index, i_start, i_stop, stream_index, channel_indexes):

        if i_start is None:
            i_start = 0
        if i_stop is None:
            i_stop = self._get_signal_size(block_index, seg_index, stream_index)

        stream_id = self.header["signal_streams"][stream_index]["id"]
        mask = self.header["signal_channels"]["stream_id"] == stream_id
        signal_channels = self.header["signal_channels"][mask]

        # for channel slicing need to keep track of if None or an actual array that can be indexed
        channel_indexes_are_none = False
        if channel_indexes is None:
            channel_indexes = slice(None)
            channel_indexes_are_none = True
        channel_ids = signal_channels["id"][channel_indexes]

<<<<<<< HEAD
        if self.file_format == 'header-attached':
            shape = self._raw_data[channel_ids[0]].shape
        elif self.file_format == 'one-file-per-signal':
            shape = self._raw_data[stream_index].shape
        else:
            if channel_indexes_are_none:
                shape = self._raw_data[stream_index][0].shape
            else:
                shape = self._raw_data[stream_index][channel_indexes[0]].shape
=======
        channel_id_0 = channel_ids[0]
        shape = self._raw_data[channel_id_0].shape
>>>>>>> 1b0f1efa

        # some channel (temperature) have 1D field so shape 1D
        # because 1 sample per block
        if len(shape) == 2:
            # this is the general case with 2D (ie in the header-attached format)
            block_size = shape[1]
            block_start = i_start // block_size
            block_stop = i_stop // block_size + 1

            sl0 = i_start % block_size
            sl1 = sl0 + (i_stop - i_start)

<<<<<<< HEAD
        if self.file_format != 'header-attached' and stream_id == 'RHD2000 amplifier channel':
            sigs_chunk = np.zeros((i_stop - i_start, len(channel_ids)), dtype="int16")
        else:
            sigs_chunk = np.zeros((i_stop - i_start, len(channel_ids)), dtype="uint16")
=======
        # Create an array to store the requested chunk
        dtype = self._raw_data[channel_id_0].dtype
        sigs_chunk = np.zeros((i_stop - i_start, len(channel_ids)), dtype=dtype)
>>>>>>> 1b0f1efa
        for channel_index, channel_id in enumerate(channel_ids):
            if self.file_format == 'header-attached':
            # Memmap fields are the channel_ids for unique channels
                data_chan = self._raw_data[channel_id]
            elif self.file_format == 'one-file-per-signal':
                if channel_indexes_are_none:
                    data_chan = self._raw_data[stream_index][:, channel_index]
                else:
                    data_chan = self._raw_data[stream_index][:, channel_indexes[channel_index]]
            else:
                if channel_indexes_are_none:
                    data_chan = self._raw_data[stream_index][channel_index]
                else:
                    data_chan = self._raw_data[stream_index][channel_indexes[channel_index]]

            # if shape is 1 it is either temp a 1d or a 1d array from one-file-per-stream
            # or one-file-per-channel. In which case we do not want to do the block math
            if len(shape) == 1 or self.file_format != 'header-attached':
                sigs_chunk[:, channel_index] = data_chan[i_start:i_stop]
            else:
                sigs_chunk[:, channel_index] = data_chan[block_start:block_stop].flatten()[sl0:sl1]

        return sigs_chunk


def read_qstring(f):
    length = np.fromfile(f, dtype="uint32", count=1)[0]
    if length == 0xFFFFFFFF or length == 0:
        return ""
    txt = f.read(length).decode("utf-16")
    return txt


def read_variable_header(f, header):
    info = {}
    for field_name, field_type in header:
        if field_type == "QString":
            field_value = read_qstring(f)
        else:
            field_value = np.fromfile(f, dtype=field_type, count=1)[0]
        info[field_name] = field_value
    return info


###############
# RHS ZONE

rhs_global_header = [
    ("magic_number", "uint32"),  # 0xD69127AC
    ("major_version", "int16"),
    ("minor_version", "int16"),
    ("sampling_rate", "float32"),
    ("dsp_enabled", "int16"),
    ("actual_dsp_cutoff_frequency", "float32"),
    ("actual_lower_bandwidth", "float32"),
    ("actual_lower_settle_bandwidth", "float32"),
    ("actual_upper_bandwidth", "float32"),
    ("desired_dsp_cutoff_frequency", "float32"),
    ("desired_lower_bandwidth", "float32"),
    ("desired_lower_settle_bandwidth", "float32"),
    ("desired_upper_bandwidth", "float32"),
    ("notch_filter_mode", "int16"),
    ("desired_impedance_test_frequency", "float32"),
    ("actual_impedance_test_frequency", "float32"),
    ("amp_settle_mode", "int16"),
    ("charge_recovery_mode", "int16"),
    ("stim_step_size", "float32"),
    ("recovery_current_limit", "float32"),
    ("recovery_target_voltage", "float32"),
    ("note1", "QString"),
    ("note2", "QString"),
    ("note3", "QString"),
    ("dc_amplifier_data_saved", "int16"),
    ("board_mode", "int16"),
    ("ref_channel_name", "QString"),
    ("nb_signal_group", "int16"),
]

rhs_signal_group_header = [
    ("signal_group_name", "QString"),
    ("signal_group_prefix", "QString"),
    ("signal_group_enabled", "int16"),
    ("channel_num", "int16"),
    ("amplified_channel_num", "int16"),
]

rhs_signal_channel_header = [
    ("native_channel_name", "QString"),
    ("custom_channel_name", "QString"),
    ("native_order", "int16"),
    ("custom_order", "int16"),
    ("signal_type", "int16"),
    ("channel_enabled", "int16"),
    ("chip_channel_num", "int16"),
    ("command_stream", "int16"),
    ("board_stream_num", "int16"),
    ("spike_scope_trigger_mode", "int16"),
    ("spike_scope_voltage_thresh", "int16"),
    ("spike_scope_digital_trigger_channel", "int16"),
    ("spike_scope_digital_edge_polarity", "int16"),
    ("electrode_impedance_magnitude", "float32"),
    ("electrode_impedance_phase", "float32"),
]


def read_rhs(filename):
    BLOCK_SIZE = 128  # sample per block

    with open(filename, mode="rb") as f:
        global_info = read_variable_header(f, rhs_global_header)

        channels_by_type = {k: [] for k in [0, 3, 4, 5, 6]}
        for g in range(global_info["nb_signal_group"]):
            group_info = read_variable_header(f, rhs_signal_group_header)

            if bool(group_info["signal_group_enabled"]):
                for c in range(group_info["channel_num"]):
                    chan_info = read_variable_header(f, rhs_signal_channel_header)
                    assert chan_info["signal_type"] not in (1, 2)
                    if bool(chan_info["channel_enabled"]):
                        channels_by_type[chan_info["signal_type"]].append(chan_info)

        header_size = f.tell()

    sr = global_info["sampling_rate"]

    # construct dtype by re-ordering channels by types
    ordered_channels = []
    data_dtype = [("timestamp", "int32", BLOCK_SIZE)]

    # 0: RHS2000 amplifier channel.
    for chan_info in channels_by_type[0]:
        name = chan_info["native_channel_name"]
        chan_info["sampling_rate"] = sr
        chan_info["units"] = "uV"
        chan_info["gain"] = 0.195
        chan_info["offset"] = -32768 * 0.195
        ordered_channels.append(chan_info)
        data_dtype += [(name, "uint16", BLOCK_SIZE)]

    if bool(global_info["dc_amplifier_data_saved"]):
        for chan_info in channels_by_type[0]:
            name = chan_info["native_channel_name"]
            chan_info_dc = dict(chan_info)
            chan_info_dc["native_channel_name"] = name + "_DC"
            chan_info_dc["sampling_rate"] = sr
            chan_info_dc["units"] = "mV"
            chan_info_dc["gain"] = 19.23
            chan_info_dc["offset"] = -512 * 19.23
            chan_info_dc["signal_type"] = 10  # put it in another group
            ordered_channels.append(chan_info_dc)
            data_dtype += [(name + "_DC", "uint16", BLOCK_SIZE)]

    for chan_info in channels_by_type[0]:
        name = chan_info["native_channel_name"]
        chan_info_stim = dict(chan_info)
        chan_info_stim["native_channel_name"] = name + "_STIM"
        chan_info_stim["sampling_rate"] = sr
        # stim channel are coplicated because they are coded
        # with bits, they do not fit the gain/offset rawio strategy
        chan_info_stim["units"] = ""
        chan_info_stim["gain"] = 1.0
        chan_info_stim["offset"] = 0.0
        chan_info_stim["signal_type"] = 11  # put it in another group
        ordered_channels.append(chan_info_stim)
        data_dtype += [(name + "_STIM", "uint16", BLOCK_SIZE)]

    # 3: Analog input channel.
    # 4: Analog output channel.
    for sig_type in [
        3,
        4,
    ]:
        for chan_info in channels_by_type[sig_type]:
            name = chan_info["native_channel_name"]
            chan_info["sampling_rate"] = sr
            chan_info["units"] = "V"
            chan_info["gain"] = 0.0003125
            chan_info["offset"] = -32768 * 0.0003125
            ordered_channels.append(chan_info)
            data_dtype += [(name, "uint16", BLOCK_SIZE)]

    # 5: Digital input channel.
    # 6: Digital output channel.
    for sig_type in [5, 6]:
        # at the moment theses channel are not in sig channel list
        # but they are in the raw memamp
        if len(channels_by_type[sig_type]) > 0:
            name = {5: "DIGITAL-IN", 6: "DIGITAL-OUT"}[sig_type]
            data_dtype += [(name, "uint16", BLOCK_SIZE)]

    if bool(global_info["notch_filter_mode"]) and global_info["major_version"] >= 3:
        global_info["notch_filter_applied"] = True
    else:
        global_info["notch_filter_applied"] = False

    return global_info, ordered_channels, data_dtype, header_size, BLOCK_SIZE


###############
# RHD ZONE

rhd_global_header_base = [
    ("magic_number", "uint32"),  # 0xC6912702
    ("major_version", "int16"),
    ("minor_version", "int16"),
]

rhd_global_header_part1 = [
    ("sampling_rate", "float32"),
    ("dsp_enabled", "int16"),
    ("actual_dsp_cutoff_frequency", "float32"),
    ("actual_lower_bandwidth", "float32"),
    ("actual_upper_bandwidth", "float32"),
    ("desired_dsp_cutoff_frequency", "float32"),
    ("desired_lower_bandwidth", "float32"),
    ("desired_upper_bandwidth", "float32"),
    ("notch_filter_mode", "int16"),
    ("desired_impedance_test_frequency", "float32"),
    ("actual_impedance_test_frequency", "float32"),
    ("note1", "QString"),
    ("note2", "QString"),
    ("note3", "QString"),
]

rhd_global_header_v11 = [
    ("num_temp_sensor_channels", "int16"),
]

rhd_global_header_v13 = [
    ("eval_board_mode", "int16"),
]

rhd_global_header_v20 = [
    ("reference_channel", "QString"),
]

rhd_global_header_final = [
    ("nb_signal_group", "int16"),
]

rhd_signal_group_header = [
    ("signal_group_name", "QString"),
    ("signal_group_prefix", "QString"),
    ("signal_group_enabled", "int16"),
    ("channel_num", "int16"),
    ("amplified_channel_num", "int16"),
]

rhd_signal_channel_header = [
    ("native_channel_name", "QString"),
    ("custom_channel_name", "QString"),
    ("native_order", "int16"),
    ("custom_order", "int16"),
    ("signal_type", "int16"),
    ("channel_enabled", "int16"),
    ("chip_channel_num", "int16"),
    ("board_stream_num", "int16"),
    ("spike_scope_trigger_mode", "int16"),
    ("spike_scope_voltage_thresh", "int16"),
    ("spike_scope_digital_trigger_channel", "int16"),
    ("spike_scope_digital_edge_polarity", "int16"),
    ("electrode_impedance_magnitude", "float32"),
    ("electrode_impedance_phase", "float32"),
]

stream_type_to_name = {
    0: "RHD2000 amplifier channel",
    1: "RHD2000 auxiliary input channel",
    2: "RHD2000 supply voltage channel",
    3: "USB board ADC input channel",
    4: "USB board digital input channel",
    5: "USB board digital output channel",
}


def read_rhd(filename, file_format: str):
    """Function for reading the rhd file header
    
    Parameters
    ----------
    filename: str | Path
        The filename of the *.rhd file
    file_format: 'header-attached' | 'one-file-per-signal' | 'one-file-per-channel'
        Whether the header is included with the rest of the data ('header-attached')
        Or as a standalone file ('one-file-per-signal' or 'one-file-per-channel')
    """
    with open(filename, mode="rb") as f:

        global_info = read_variable_header(f, rhd_global_header_base)

        version = V(f"{global_info['major_version']}.{global_info['minor_version']}")

        # the header size depends on the version :-(
        header = list(rhd_global_header_part1)  # make a copy

        if version >= V("1.1"):
            header = header + rhd_global_header_v11
        else:
            global_info["num_temp_sensor_channels"] = 0

        if version >= V("1.3"):
            header = header + rhd_global_header_v13
        else:
            global_info["eval_board_mode"] = 0

        if version >= V("2.0"):
            header = header + rhd_global_header_v20
        else:
            global_info["reference_channel"] = ""

        header = header + rhd_global_header_final

        global_info.update(read_variable_header(f, header))

        # read channel group and channel header
        channels_by_type = {k: [] for k in [0, 1, 2, 3, 4, 5]}
        if not file_format == "header-attached":
            data_dtype = {k: [] for k in range(7)} # 5 streams + 6 for timestamps for not header attached
        for g in range(global_info["nb_signal_group"]):
            group_info = read_variable_header(f, rhd_signal_group_header)

            if bool(group_info["signal_group_enabled"]):
                for c in range(group_info["channel_num"]):
                    chan_info = read_variable_header(f, rhd_signal_channel_header)
                    if bool(chan_info["channel_enabled"]):
                        channels_by_type[chan_info["signal_type"]].append(chan_info)

            channel_number_dict = {i: len(channels_by_type[i]) for i in range(6)}

        header_size = f.tell()

    sr = global_info["sampling_rate"]

    # construct the data block dtype and reorder channels
    if version >= V("2.0"):
        BLOCK_SIZE = 128
    else:
        BLOCK_SIZE = 60  # 256 channels

    ordered_channels = []

    if version >= V("1.2"):
        if file_format == "header-attached":
            data_dtype = [("timestamp", "int32", BLOCK_SIZE)]
        else:
            data_dtype[6] = [("timestamp", "int32",)]
            channel_number_dict[6] = 1
    else:
        if file_format == "header-attached":
            data_dtype = [("timestamp", "uint32", BLOCK_SIZE)]
        else:
            data_dtype[6] = [("timestamp", "uint32",)]
            channel_number_dict[6] = 1

    # 0: RHD2000 amplifier channel
    for chan_info in channels_by_type[0]:
        name = chan_info["native_channel_name"]
        chan_info["sampling_rate"] = sr
        chan_info["units"] = "uV"
        chan_info["gain"] = 0.195
        if file_format == "header-attached":
            chan_info["offset"] = -32768 * 0.195
        else:
            chan_info["offset"] = 0.0
        ordered_channels.append(chan_info)
        if file_format == "header-attached":
            data_dtype += [(name, "uint16", BLOCK_SIZE)]
        elif file_format == 'one-file-per-signal':
            data_dtype[0] = "int16"
        else:
            data_dtype[0] += ['int16']

    # 1: RHD2000 auxiliary input channel
    for chan_info in channels_by_type[1]:
        name = chan_info["native_channel_name"]
        chan_info["sampling_rate"] = sr / 4.0
        chan_info["units"] = "V"
        chan_info["gain"] = 0.0000374
        chan_info["offset"] = 0.0
        ordered_channels.append(chan_info)
        if file_format == "header-attached":
            data_dtype += [(name, "uint16", BLOCK_SIZE // 4)]
        elif file_format == 'one-file-per-signal':
            data_dtype[1] = "uint16"
        else:
            data_dtype[1] += ["uint16"]
        


    # 2: RHD2000 supply voltage channel
    for chan_info in channels_by_type[2]:
        name = chan_info["native_channel_name"]
        chan_info["sampling_rate"] = sr / BLOCK_SIZE
        chan_info["units"] = "V"
        chan_info["gain"] = 0.0000748
        chan_info["offset"] = 0.0
        ordered_channels.append(chan_info)
        if file_format == "header-attached":
            data_dtype += [(name, "uint16")]
        elif file_format == 'one-file-per-signal':
            data_dtype[2] = "uint16"
        else:
             data_dtype[2] += ["uint16"]


    # temperature is not an official channel in the header
    for i in range(global_info["num_temp_sensor_channels"]):
        name = f"temperature_{i}"
        chan_info = {"native_channel_name": name, "signal_type": 20}
        chan_info["sampling_rate"] = sr / BLOCK_SIZE
        chan_info["units"] = "Celsius"
        chan_info["gain"] = 0.001
        chan_info["offset"] = 0.0
        ordered_channels.append(chan_info)
        data_dtype += [(name, "int16")]

    # 3: USB board ADC input channel
    for chan_info in channels_by_type[3]:
        name = chan_info["native_channel_name"]
        chan_info["sampling_rate"] = sr
        chan_info["units"] = "V"
        if global_info["eval_board_mode"] == 0:
            chan_info["gain"] = 0.000050354
            chan_info["offset"] = 0.0
        elif global_info["eval_board_mode"] == 1:
            chan_info["gain"] = 0.00015259
            chan_info["offset"] = -32768 * 0.00015259
        elif global_info["eval_board_mode"] == 13:
            chan_info["gain"] = 0.0003125
            chan_info["offset"] = -32768 * 0.0003125
        ordered_channels.append(chan_info)
        if file_format == "header-attached":
            data_dtype += [(name, "uint16", BLOCK_SIZE)]
        elif file_format == 'one-file-per-signal':
            data_dtype[3] = "uint16"
        else:
            data_dtype[3] += ["uint16"]


    # 4: USB board digital input channel
    # 5: USB board digital output channel
    for sig_type in [4, 5]:
        # Now these are included so that user can obtain the
        # dig signals and process them at the same time
        if len(channels_by_type[sig_type]) > 0:
            name = {4: "DIGITAL-IN", 5: "DIGITAL-OUT"}[sig_type]
            chan_info = channels_by_type[sig_type][0]
            # So currently until we have get_digitalsignal_chunk we need to do a tiny hack to
            # make this memory map work correctly. So since our digital data is not organized
            # by channel like analog/ADC are we have to overwrite the native name to create
            # a single permanent name that we can find with channel id 
            chan_info["native_channel_name"] = name  # overwite to allow memmap to work
            chan_info["sampling_rate"] = sr
            chan_info["units"] = "TTL"  # arbitrary units TTL for logic
            chan_info["gain"] = 1.0
            chan_info["offset"] = 0.0
            ordered_channels.append(chan_info)
            if file_format == "header-attached":
                data_dtype += [(name, "uint16", BLOCK_SIZE)]
            elif file_format == 'one-file-per-signal':
                data_dtype[sig_type] = "uint16"
            else:
                data_dtype[sig_type] += ["uint16"]

    if global_info["notch_filter_mode"] == 2 and version >= V("3.0"):
        global_info["notch_filter"] = '60Hz'
    elif global_info["notch_filter_mode"] == 1 and version >= V("3.0"):
        global_info["notch_filter"] = '50Hz'
    else:
        global_info["notch_filter"] = False

    if not file_format == "header-attached":
        # filter out dtypes without any values
        data_dtype = {k:v for (k,v) in data_dtype.items() if len(v) > 0}
        channel_number_dict = {k:v for (k,v) in channel_number_dict.items() if v > 0}

    return global_info, ordered_channels, data_dtype, header_size, BLOCK_SIZE, channel_number_dict



###########################
# RHD Zone for Binary Files

# For One File Per Signal
one_file_per_signal_filenames = [
    "amplifier.dat",
    "auxiliary.dat",
    "supply.dat",
    "analogin.dat",
    "digitalin.dat",
    "digitalout.dat",
]


def create_one_file_per_signal_dict(dirname):
    """Function for One File Per Signal Type"""
    raw_file_paths_dict = {}
    for raw_index, raw_file in enumerate(one_file_per_signal_filenames):
        if Path(dirname / raw_file).is_file():
            raw_file_paths_dict[raw_index] = Path(dirname / raw_file)
    raw_file_paths_dict[6] = Path(dirname / "time.dat")

    return raw_file_paths_dict


# For One File Per Channel
possible_raw_file_prefixes = [
    "amp",
    "aux",
    "vdd",
    "board-ANALOG",
    "board-DIGITAL-IN",
    "board-DIGITAL-OUT",
]

def create_one_file_per_channel_dict(dirname):
    """Utility function for One File Per Channel"""
    file_names = dirname.glob("**/*.dat")
    files = [file for file in file_names if file.is_file()]
    raw_file_paths_dict = {}
    for raw_index, prefix in enumerate(possible_raw_file_prefixes):
        raw_file_paths_dict[raw_index] = [file for file in files if prefix in file.name]
    raw_file_paths_dict[6] = [Path(dirname / "time.dat")]

    return raw_file_paths_dict<|MERGE_RESOLUTION|>--- conflicted
+++ resolved
@@ -293,9 +293,9 @@
             channel_indexes_are_none = True
         channel_ids = signal_channels["id"][channel_indexes]
 
-<<<<<<< HEAD
+        channel_id_0 = channel_ids[0]
         if self.file_format == 'header-attached':
-            shape = self._raw_data[channel_ids[0]].shape
+            shape = self._raw_data[channel_id_0].shape
         elif self.file_format == 'one-file-per-signal':
             shape = self._raw_data[stream_index].shape
         else:
@@ -303,10 +303,6 @@
                 shape = self._raw_data[stream_index][0].shape
             else:
                 shape = self._raw_data[stream_index][channel_indexes[0]].shape
-=======
-        channel_id_0 = channel_ids[0]
-        shape = self._raw_data[channel_id_0].shape
->>>>>>> 1b0f1efa
 
         # some channel (temperature) have 1D field so shape 1D
         # because 1 sample per block
@@ -319,16 +315,10 @@
             sl0 = i_start % block_size
             sl1 = sl0 + (i_stop - i_start)
 
-<<<<<<< HEAD
-        if self.file_format != 'header-attached' and stream_id == 'RHD2000 amplifier channel':
-            sigs_chunk = np.zeros((i_stop - i_start, len(channel_ids)), dtype="int16")
-        else:
-            sigs_chunk = np.zeros((i_stop - i_start, len(channel_ids)), dtype="uint16")
-=======
         # Create an array to store the requested chunk
         dtype = self._raw_data[channel_id_0].dtype
         sigs_chunk = np.zeros((i_stop - i_start, len(channel_ids)), dtype=dtype)
->>>>>>> 1b0f1efa
+        
         for channel_index, channel_id in enumerate(channel_ids):
             if self.file_format == 'header-attached':
             # Memmap fields are the channel_ids for unique channels
