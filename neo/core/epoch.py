'''
This module defines :class:`Epoch`, an array of epochs.

:class:`Epoch` derives from :class:`BaseNeo`, from
:module:`neo.core.baseneo`.
'''

from copy import deepcopy, copy

import numpy as np
import quantities as pq

from neo.core.baseneo import BaseNeo, merge_annotations
from neo.core.dataobject import DataObject, ArrayDict


def _new_epoch(cls, times=None, durations=None, labels=None, units=None, name=None,
               description=None, file_origin=None, array_annotations=None, annotations=None,
               segment=None):
    '''
    A function to map epoch.__new__ to function that
    does not do the unit checking. This is needed for pickle to work.
    '''
    e = Epoch(times=times, durations=durations, labels=labels, units=units, name=name,
              file_origin=file_origin, description=description,
              array_annotations=array_annotations, **annotations)
    e.segment = segment
    return e


class Epoch(DataObject):
    '''
    Array of epochs.

    *Usage*::

        >>> from neo.core import Epoch
        >>> from quantities import s, ms
        >>> import numpy as np
        >>>
        >>> epc = Epoch(times=np.arange(0, 30, 10)*s,
        ...             durations=[10, 5, 7]*ms,
        ...             labels=np.array(['btn0', 'btn1', 'btn2'], dtype='U'))
        >>>
        >>> epc.times
        array([  0.,  10.,  20.]) * s
        >>> epc.durations
        array([ 10.,   5.,   7.]) * ms
        >>> epc.labels
        array(['btn0', 'btn1', 'btn2'],
              dtype='<U4')

    *Required attributes/properties*:
        :times: (quantity array 1D, numpy array 1D or list) The start times
           of each time period.
        :durations: (quantity array 1D, numpy array 1D, list, or quantity scalar)
           The length(s) of each time period.
           If a scalar, the same value is used for all time periods.
        :labels: (numpy.array 1D dtype='U' or list) Names or labels for the time periods.

    *Recommended attributes/properties*:
        :name: (str) A label for the dataset,
        :description: (str) Text description,
        :file_origin: (str) Filesystem path or URL of the original data file.

    *Optional attributes/properties*:
        :array_annotations: (dict) Dict mapping strings to numpy arrays containing annotations \
                                   for all data points

    Note: Any other additional arguments are assumed to be user-specific
    metadata and stored in :attr:`annotations`,

    '''

    _single_parent_objects = ('Segment',)
    _single_parent_attrs = ('segment',)
    _quantity_attr = 'times'
    _necessary_attrs = (('times', pq.Quantity, 1), ('durations', pq.Quantity, 1),
                        ('labels', np.ndarray, 1, np.dtype('U')))

    def __new__(cls, times=None, durations=None, labels=None, units=None, name=None,
                description=None, file_origin=None, array_annotations=None, **annotations):
        if times is None:
            times = np.array([]) * pq.s
        elif isinstance(times, (list, tuple)):
            times = np.array(times)
        if isinstance(durations, (list, tuple)):
            durations = np.array(durations)
        if durations is None:
            durations = np.array([]) * pq.s
        elif durations.size != times.size:
            if durations.size == 1:
                durations = durations * np.ones_like(times.magnitude)
            else:
                raise ValueError("Durations array has different length to times")
        if labels is None:
            labels = np.array([], dtype='U')
        else:
            labels = np.array(labels)
            if labels.size != times.size and labels.size:
                raise ValueError("Labels array has different length to times")
        if units is None:
            # No keyword units, so get from `times`
            try:
                units = times.units
                dim = units.dimensionality
            except AttributeError:
                raise ValueError('you must specify units')
        else:
            if hasattr(units, 'dimensionality'):
                dim = units.dimensionality
            else:
                dim = pq.quantity.validate_dimensionality(units)
        if not hasattr(durations, "dimensionality"):
            durations = pq.Quantity(durations, dim)
        # check to make sure the units are time
        # this approach is much faster than comparing the
        # reference dimensionality
        if (len(dim) != 1 or list(dim.values())[0] != 1 or not isinstance(list(dim.keys())[0],
                                                                          pq.UnitTime)):
            ValueError("Unit %s has dimensions %s, not [time]" % (units, dim.simplified))

        obj = pq.Quantity.__new__(cls, times, units=dim)
        obj._labels = labels
        obj._durations = durations
        obj.segment = None
        return obj

    def __init__(self, times=None, durations=None, labels=None, units=None, name=None,
                 description=None, file_origin=None, array_annotations=None, **annotations):
        '''
        Initialize a new :class:`Epoch` instance.
        '''
        DataObject.__init__(self, name=name, file_origin=file_origin, description=description,
                            array_annotations=array_annotations, **annotations)

    def __reduce__(self):
        '''
        Map the __new__ function onto _new_epoch, so that pickle
        works
        '''
        return _new_epoch, (self.__class__, self.times, self.durations, self.labels, self.units,
                            self.name, self.file_origin, self.description, self.array_annotations,
                            self.annotations, self.segment)

    def __array_finalize__(self, obj):
        super().__array_finalize__(obj)
        self._durations = getattr(obj, 'durations', None)
        self._labels = getattr(obj, 'labels', None)
        self.annotations = getattr(obj, 'annotations', None)
        self.name = getattr(obj, 'name', None)
        self.file_origin = getattr(obj, 'file_origin', None)
        self.description = getattr(obj, 'description', None)
        self.segment = getattr(obj, 'segment', None)
        # Add empty array annotations, because they cannot always be copied,
        # but do not overwrite existing ones from slicing etc.
        # This ensures the attribute exists
        if not hasattr(self, 'array_annotations'):
            self.array_annotations = ArrayDict(self._get_arr_ann_length())

    def __repr__(self):
        '''
        Returns a string representing the :class:`Epoch`.
        '''
<<<<<<< HEAD
        # need to convert labels to unicode or repr is messed up
        labels = self.labels.astype('U')
=======
>>>>>>> 74276db0

        objs = ['%s@%s for %s' % (label, str(time), str(dur)) for label, time, dur in
                zip(self.labels, self.times, self.durations)]
        return '<Epoch: %s>' % ', '.join(objs)

    def _repr_pretty_(self, pp, cycle):
        super()._repr_pretty_(pp, cycle)

    def rescale(self, units):
        '''
        Return a copy of the :class:`Epoch` converted to the specified
        units
        '''

        obj = super().rescale(units)
        obj._durations = obj.durations.rescale(units)
        obj.segment = self.segment  # not sure we should do this
        return obj

    def __getitem__(self, i):
        '''
        Get the item or slice :attr:`i`.
        '''
        obj = super().__getitem__(i)
        obj._durations = self.durations[i]
        if self._labels is not None and self._labels.size > 0:
            obj._labels = self.labels[i]
        else:
            obj._labels = self.labels
        try:
            # Array annotations need to be sliced accordingly
            obj.array_annotate(**deepcopy(self.array_annotations_at_index(i)))
            obj._copy_data_complement(self)
        except AttributeError:  # If Quantity was returned, not Epoch
            obj.times = obj
            obj.durations = obj._durations
            obj.labels = obj._labels
        return obj

    def __getslice__(self, i, j):
        '''
        Get a slice from :attr:`i` to :attr:`j`.attr[0]

        Doesn't get called in Python 3, :meth:`__getitem__` is called instead
        '''
        return self.__getitem__(slice(i, j))

    @property
    def times(self):
        return pq.Quantity(self)

    def merge(self, other):
        '''
        Merge the another :class:`Epoch` into this one.

        The :class:`Epoch` objects are concatenated horizontally
        (column-wise), :func:`np.hstack`).

        If the attributes of the two :class:`Epoch` are not
        compatible, and Exception is raised.
        '''
        othertimes = other.times.rescale(self.times.units)
        otherdurations = other.durations.rescale(self.durations.units)
        times = np.hstack([self.times, othertimes]) * self.times.units
        durations = np.hstack([self.durations,
                               otherdurations]) * self.durations.units
        labels = np.hstack([self.labels, other.labels])
        kwargs = {}
        for name in ("name", "description", "file_origin"):
            attr_self = getattr(self, name)
            attr_other = getattr(other, name)
            if attr_self == attr_other:
                kwargs[name] = attr_self
            else:
                kwargs[name] = "merge({}, {})".format(attr_self, attr_other)

        merged_annotations = merge_annotations(self.annotations, other.annotations)
        kwargs.update(merged_annotations)

        kwargs['array_annotations'] = self._merge_array_annotations(other)

        return Epoch(times=times, durations=durations, labels=labels, **kwargs)

    def _copy_data_complement(self, other):
        '''
        Copy the metadata from another :class:`Epoch`.
        Note: Array annotations can not be copied here because length of data can change
        '''
        # Note: Array annotations cannot be copied because length of data could be changed
        # here which would cause inconsistencies. This is instead done locally.
        for attr in ("name", "file_origin", "description"):
            setattr(self, attr, deepcopy(getattr(other, attr, None)))
        self._copy_annotations(other)

    def _copy_annotations(self, other):
        self.annotations = deepcopy(other.annotations)

    def duplicate_with_new_data(self, times, durations, labels, units=None):
        '''
        Create a new :class:`Epoch` with the same metadata
        but different data (times, durations)

        Note: Array annotations can not be copied here because length of data can change
        '''

        if units is None:
            units = self.units
        else:
            units = pq.quantity.validate_dimensionality(units)

        new = self.__class__(times=times, durations=durations, labels=labels, units=units)
        new._copy_data_complement(self)
        new._labels = labels
        new._durations = durations
        # Note: Array annotations can not be copied here because length of data can change
        return new

    def time_slice(self, t_start, t_stop):
        '''
        Creates a new :class:`Epoch` corresponding to the time slice of
        the original :class:`Epoch` between (and including) times
        :attr:`t_start` and :attr:`t_stop`. Either parameter can also be None
        to use infinite endpoints for the time interval.
        '''
        _t_start = t_start
        _t_stop = t_stop
        if t_start is None:
            _t_start = -np.inf
        if t_stop is None:
            _t_stop = np.inf

        indices = (self >= _t_start) & (self <= _t_stop)

        # Time slicing should create a deep copy of the object
        new_epc = deepcopy(self[indices])

        return new_epc

    def time_shift(self, t_shift):
        """
        Shifts an :class:`Epoch` by an amount of time.

        Parameters:
        -----------
        t_shift: Quantity (time)
            Amount of time by which to shift the :class:`Epoch`.

        Returns:
        --------
        epoch: :class:`Epoch`
            New instance of an :class:`Epoch` object starting at t_shift later than the
            original :class:`Epoch` (the original :class:`Epoch` is not modified).
        """
        new_epc = self.duplicate_with_new_data(times=self.times + t_shift,
                                               durations=self.durations,
                                               labels=self.labels)

        # Here we can safely copy the array annotations since we know that
        # the length of the Epoch does not change.
        new_epc.array_annotate(**self.array_annotations)

        return new_epc

    def set_labels(self, labels):
        if self.labels is not None and self.labels.size > 0 and len(labels) != self.size:
            raise ValueError("Labels array has different length to times ({} != {})"
                             .format(len(labels), self.size))
        self._labels = np.array(labels)

    def get_labels(self):
        return self._labels

    labels = property(get_labels, set_labels)

    def set_durations(self, durations):
        if self.durations is not None and self.durations.size > 0 and len(durations) != self.size:
            raise ValueError("Durations array has different length to times ({} != {})"
                             .format(len(durations), self.size))
        self._durations = durations

    def get_durations(self):
        return self._durations

    durations = property(get_durations, set_durations)<|MERGE_RESOLUTION|>--- conflicted
+++ resolved
@@ -162,11 +162,6 @@
         '''
         Returns a string representing the :class:`Epoch`.
         '''
-<<<<<<< HEAD
-        # need to convert labels to unicode or repr is messed up
-        labels = self.labels.astype('U')
-=======
->>>>>>> 74276db0
 
         objs = ['%s@%s for %s' % (label, str(time), str(dur)) for label, time, dur in
                 zip(self.labels, self.times, self.durations)]
