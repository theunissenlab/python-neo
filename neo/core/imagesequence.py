"""
This module implements :class:`ImageSequence`, a 3D array.

:class:`ImageSequence` inherits from :class:`basesignal.BaseSignal` which
derives from :class:`BaseNeo`, and from :class:`quantites.Quantity`which
in turn inherits from :class:`numpy.array`.

Inheritance from :class:`numpy.array` is explained here:
http://docs.scipy.org/doc/numpy/user/basics.subclassing.html

In brief:
* Initialization of a new object from constructor happens in :meth:`__new__`.
This is where user-specified attributes are set.

* :meth:`__array_finalize__` is called for all new objects, including those
created by slicing. This is where attributes are copied over from
the old object.
"""

from neo.core.analogsignal import AnalogSignal, _get_sampling_rate
import quantities as pq
import numpy as np
from neo.core.baseneo import BaseNeo
from neo.core.basesignal import BaseSignal
from neo.core.dataobject import DataObject


class ImageSequence(BaseSignal):
    """
    Representation of a sequence of images, as an array of three dimensions
    organized as [frame][row][column].

    Inherits from :class:`quantities.Quantity`, which in turn inherits from
    :class:`numpy.ndarray`.

    *usage*::

        >>> from neo.core import ImageSequence
        >>> import quantities as pq
        >>>
        >>> img_sequence_array = [[[column for column in range(20)]for row in range(20)]
        ...                         for frame in range(10)]
        >>> image_sequence = ImageSequence(img_sequence_array, units='V',
        ...                                sampling_rate=1 * pq.Hz,
        ...                                spatial_scale=1 * pq.micrometer)
        >>> image_sequence
        ImageSequence 10 frames with width 20 px and height 20 px; units V; datatype int64
        sampling rate: 1.0
        spatial_scale: 1.0
        >>> image_sequence.spatial_scale
        array(1.) * um

    *Required attributes/properties*:
        :image_data: (3D NumPy array, or a list of 2D arrays)
            The data itself
        :units: (quantity units)
        :sampling_rate: *or* **frame_duration** (quantity scalar) Number of
                                                samples per unit time or
                                                duration of a single image frame.
                                                If both are specified, they are
                                                checked for consistency.
        :spatial_scale: (quantity scalar) size for a pixel.
        :t_start: (quantity scalar) Time when sequence begins. Default 0.

    *Recommended attributes/properties*:
        :name: (str) A label for the dataset.
        :description: (str) Text description.
        :file_origin: (str) Filesystem path or URL of the original data file.

    *Optional attributes/properties*:
        :dtype: (numpy dtype or str) Override the dtype of the signal array.
        :copy: (bool) True by default.

    Note: Any other additional arguments are assumed to be user-specific
    metadata and stored in :attr:`annotations`.

    *Properties available on this object*:
        :sampling_rate: (quantity scalar) Number of samples per unit time.
            (1/:attr:`frame_duration`)
        :frame_duration: (quantity scalar) Duration of each image frame.
            (1/:attr:`sampling_rate`)
        :spatial_scale: Size of a pixel
        :duration: (Quantity) Sequence duration, read-only.
            (size * :attr:`frame_duration`)
        :t_stop: (quantity scalar) Time when sequence ends, read-only.
            (:attr:`t_start` + :attr:`duration`)
     """

    _single_parent_objects = ("Segment",)
    _single_parent_attrs = ("segment",)
    _quantity_attr = "image_data"
    _necessary_attrs = (
        ("image_data", pq.Quantity, 3),
        ("sampling_rate", pq.Quantity, 0),
        ("spatial_scale", pq.Quantity, 0),
        ("t_start", pq.Quantity, 0),
    )
    _recommended_attrs = BaseNeo._recommended_attrs

    def __new__(cls, image_data, units=None, dtype=None, copy=True, t_start=0 * pq.s,
                spatial_scale=None, frame_duration=None,
                sampling_rate=None, name=None, description=None, file_origin=None,
                **annotations):
        """
        Constructs new :class:`ImageSequence` from data.

        This is called whenever a new class:`ImageSequence` is created from
        the constructor, but not when slicing.

        __array_finalize__ is called on the new object.
        """
        if spatial_scale is None:
            raise ValueError("spatial_scale is required")

        image_data = np.stack(image_data)
        if len(image_data.shape) != 3:
            raise ValueError("list doesn't have the correct number of dimensions")

        obj = pq.Quantity(image_data, units=units, dtype=dtype, copy=copy).view(cls)
        obj.segment = None
        # function from analogsignal.py in neo/core directory
        obj.sampling_rate = _get_sampling_rate(sampling_rate, frame_duration)
        obj.spatial_scale = spatial_scale
        if t_start is None:
            raise ValueError("t_start cannot be None")
        obj._t_start = t_start

        return obj

    def __init__(self, image_data, units=None, dtype=None, copy=True, t_start=0 * pq.s,
                 spatial_scale=None, frame_duration=None,
                 sampling_rate=None, name=None, description=None, file_origin=None,
                 **annotations):
<<<<<<< HEAD
        """
        Initializes a newly constructed :class:`ImageSequence` instance.
        """
        DataObject.__init__(
            self, name=name, file_origin=file_origin, description=description, **annotations
        )
=======
        '''
        Initializes a newly constructed :class:`ImageSequence` instance.
        '''
        DataObject.__init__(self, name=name, file_origin=file_origin, description=description,
                            **annotations)
>>>>>>> 79df3c88

    def __array_finalize__spec(self, obj):

        self.sampling_rate = getattr(obj, "sampling_rate", None)
        self.spatial_scale = getattr(obj, "spatial_scale", None)
        self.units = getattr(obj, "units", None)
        self._t_start = getattr(obj, "_t_start", 0 * pq.s)

        return obj

    def signal_from_region(self, *region):
        """
        Method that takes 1 or multiple regionofinterest, uses the method of each region
        of interest to get the list of pixels to average.
        Return a list of :class:`AnalogSignal` for each regionofinterest
        """

        if len(region) == 0:
            raise ValueError("no regions of interest have been given")

        region_pixel = []
        for i, b in enumerate(region):
            r = region[i].pixels_in_region()
            if not r:
                raise ValueError("region " + str(i) + "is empty")
            else:
                region_pixel.append(r)
        analogsignal_list = []
        for i in region_pixel:
            data = []
            for frame in range(len(self)):
                picture_data = []
                for v in i:
                    picture_data.append(self.view(pq.Quantity)[frame][v[0]][v[1]])
                average = picture_data[0]
                for b in range(1, len(picture_data)):
                    average += picture_data[b]
                data.append((average * 1.0) / len(i))
            analogsignal_list.append(
                AnalogSignal(
                    data, units=self.units, t_start=self.t_start, sampling_rate=self.sampling_rate
                )
            )

        return analogsignal_list

    def _repr_pretty_(self, pp, cycle):
<<<<<<< HEAD
        """
        Handle pretty-printing the :class:`ImageSequence`.
        """
        pp.text(
            "{cls} {nframe} frames with width {width} px and height {height} px; "
            "units {units}; datatype {dtype} ".format(
                cls=self.__class__.__name__,
                nframe=self.shape[0],
                height=self.shape[1],
                width=self.shape[2],
                units=self.units.dimensionality.string,
                dtype=self.dtype,
            )
        )
=======
        '''
        Handle pretty-printing the :class:`ImageSequence`.
        '''
        pp.text("{cls} {frame} frame with {width} px of width and {height} px of height; "
                "units {units}; datatype {dtype} ".format(
                    cls=self.__class__.__name__,
                    frame=self.shape[0],
                    height=self.shape[1],
                    width=self.shape[2],
                    units=self.units.dimensionality.string,
                    dtype=self.dtype))
>>>>>>> 79df3c88

        def _pp(line):
            pp.breakable()
            with pp.group(indent=1):
                pp.text(line)

        for line in [
<<<<<<< HEAD
            "sampling rate: {}".format(self.sampling_rate),
            "spatial_scale: {}".format(self.spatial_scale),
=======
            "sampling rate: {!s}".format(self.sampling_rate),
            "spatial_scale: {!s}".format(self.spatial_scale),
>>>>>>> 79df3c88
        ]:
            _pp(line)

    def _check_consistency(self, other):
        """
        Check if the attributes of another :class:`ImageSequence`
        are compatible with this one.
        """
        if isinstance(other, ImageSequence):
            for attr in ("sampling_rate", "spatial_scale", "t_start"):
                if getattr(self, attr) != getattr(other, attr):
                    raise ValueError("Inconsistent values of %s" % attr)

    # t_start attribute is handled as a property so type checking can be done
    @property
    def t_start(self):
        """
        Time when sequence begins.
        """
        return self._t_start

    @t_start.setter
    def t_start(self, start):
        """
        Setter for :attr:`t_start`
        """
        if start is None:
            raise ValueError("t_start cannot be None")
        self._t_start = start

    @property
    def duration(self):
        """
        Sequence duration

        (:attr:`size` * :attr:`frame_duration`)
        """
        return self.shape[0] / self.sampling_rate

    @property
    def t_stop(self):
        """
        Time when Sequence ends.

        (:attr:`t_start` + :attr:`duration`)
        """
        return self.t_start + self.duration

    @property
    def times(self):
        """
        The time points of each frame in the sequence

        (:attr:`t_start` + arange(:attr:`shape`)/:attr:`sampling_rate`)
        """
        return self.t_start + np.arange(self.shape[0]) / self.sampling_rate

    @property
    def frame_duration(self):
        """
        Duration of a single image frame in the sequence.

        (1/:attr:`sampling_rate`)
        """
        return 1.0 / self.sampling_rate

    @frame_duration.setter
    def frame_duration(self, duration):
        """
        Setter for :attr:`frame_duration`
        """
        if duration is None:
            raise ValueError("frame_duration cannot be None")
        elif not hasattr(duration, "units"):
            raise ValueError("frame_duration must have units")
        self.sampling_rate = 1.0 / duration<|MERGE_RESOLUTION|>--- conflicted
+++ resolved
@@ -131,20 +131,12 @@
                  spatial_scale=None, frame_duration=None,
                  sampling_rate=None, name=None, description=None, file_origin=None,
                  **annotations):
-<<<<<<< HEAD
         """
         Initializes a newly constructed :class:`ImageSequence` instance.
         """
         DataObject.__init__(
             self, name=name, file_origin=file_origin, description=description, **annotations
         )
-=======
-        '''
-        Initializes a newly constructed :class:`ImageSequence` instance.
-        '''
-        DataObject.__init__(self, name=name, file_origin=file_origin, description=description,
-                            **annotations)
->>>>>>> 79df3c88
 
     def __array_finalize__spec(self, obj):
 
@@ -192,7 +184,6 @@
         return analogsignal_list
 
     def _repr_pretty_(self, pp, cycle):
-<<<<<<< HEAD
         """
         Handle pretty-printing the :class:`ImageSequence`.
         """
@@ -207,19 +198,6 @@
                 dtype=self.dtype,
             )
         )
-=======
-        '''
-        Handle pretty-printing the :class:`ImageSequence`.
-        '''
-        pp.text("{cls} {frame} frame with {width} px of width and {height} px of height; "
-                "units {units}; datatype {dtype} ".format(
-                    cls=self.__class__.__name__,
-                    frame=self.shape[0],
-                    height=self.shape[1],
-                    width=self.shape[2],
-                    units=self.units.dimensionality.string,
-                    dtype=self.dtype))
->>>>>>> 79df3c88
 
         def _pp(line):
             pp.breakable()
@@ -227,13 +205,8 @@
                 pp.text(line)
 
         for line in [
-<<<<<<< HEAD
-            "sampling rate: {}".format(self.sampling_rate),
-            "spatial_scale: {}".format(self.spatial_scale),
-=======
             "sampling rate: {!s}".format(self.sampling_rate),
             "spatial_scale: {!s}".format(self.spatial_scale),
->>>>>>> 79df3c88
         ]:
             _pp(line)
 
