name: Release to Test PyPI

on:
  push:
    tags:
       - '*'
jobs:
  release:
    environment: TEST_PYPI_API_TOKEN
    runs-on: ubuntu-latest

    steps:
    - uses: actions/checkout@v4
    - name: Set up Python 3.10
      uses: actions/setup-python@v4
      with:
        python-version: "3.10"
    - name: Install Tools
      run: |
        python -m pip install --upgrade pip
        pip install setuptools wheel twine build
        pip install .
    - name: Get the tag version
      id: get-version
      run: |
        echo ${GITHUB_REF#refs/tags/}
        echo "TAG::${GITHUB_REF#refs/tags/}" >> $GITHUB_OUTPUT
    - name: Test version/tag correspondence
      id: version-check
      run: |
        neo_version=$(python -c "import neo; print(neo.__version__)")
<<<<<<< HEAD
        echo $neo_version
        TAG=${{ github.event.release.tag_name }}
        echo $TAG
        if [[ $TAG == $neo_version ]]; then
=======
        tag_version=${{ steps.get-version.outputs.TAG }}
        echo $neo_version
        echo $tag_version
        if [[ $tag_version == $neo_version ]]; then
>>>>>>> e8f0b12f
            echo "VERSION_TAG_MATCH=true" >> $GITHUB_OUTPUT
            echo "Version matches tag, proceeding with release to Test PyPI"
        else
            echo "VERSION_TAG_MATCH=false" >> $GITHUB_OUTPUT
            echo "Version does not match tag! Fix this before proceeding."
            exit 1
        fi
    - name: Package and Upload
      env:
        STACKMANAGER_VERSION: ${{ github.event.release.tag_name }}
        TWINE_USERNAME: __token__
        TWINE_PASSWORD: ${{ secrets.TEST_PYPI_API_TOKEN }}
      if: ${{ steps.version-check.outputs.VERSION_TAG_MATCH == 'true' }}
      run: |
        python -m build --sdist --wheel
        twine upload --repository testpypi dist/*<|MERGE_RESOLUTION|>--- conflicted
+++ resolved
@@ -29,17 +29,10 @@
       id: version-check
       run: |
         neo_version=$(python -c "import neo; print(neo.__version__)")
-<<<<<<< HEAD
-        echo $neo_version
-        TAG=${{ github.event.release.tag_name }}
-        echo $TAG
-        if [[ $TAG == $neo_version ]]; then
-=======
         tag_version=${{ steps.get-version.outputs.TAG }}
         echo $neo_version
         echo $tag_version
         if [[ $tag_version == $neo_version ]]; then
->>>>>>> e8f0b12f
             echo "VERSION_TAG_MATCH=true" >> $GITHUB_OUTPUT
             echo "Version matches tag, proceeding with release to Test PyPI"
         else
