--- conflicted
+++ resolved
@@ -100,11 +100,7 @@
 nwb = ["pynwb"]
 maxwell = ["h5py"]
 biocam = ["h5py"]
-<<<<<<< HEAD
-med = ["dhn_med_py>=1.0.0,<2.0"] # ci failing with 2.0 test future version when stable
-=======
 med = ["dhn_med_py<2.0"] # ci failing with 2.0 test future version when stable
->>>>>>> de6b3b5b
 plexon2 = ["zugbruecke>=0.2; sys_platform!='win32'", "wenv; sys_platform!='win32'"]
 
 all = [
